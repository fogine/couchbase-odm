--- conflicted
+++ resolved
@@ -645,24 +645,12 @@
         self[fnName] = (function(ref) {
             return function(id, options) {
                 options = options || {};
-<<<<<<< HEAD
-                return getByRef.call(self, {
-                    id: id,
-                    ref: ref,
-                    caseSensitive: refKeyOptions.caseSensitive,
-                    plain: options.plain,
-                    lockTime: options.lockTime,
-                    expiry: options.expiry,
-                    lean: options.lean
-                });
-=======
                 var opt = _.clone(options);
                 opt.id = id;
                 opt.ref = ref;
                 opt.caseSensitive = refKeyOptions.caseSensitive;
 
                 return getByRef.call(self, opt);
->>>>>>> 0e5040c2
             }
         })(refKeyOptions.keys);
     });
@@ -678,11 +666,8 @@
  * @param {boolean}      [options.plain] - if true, raw data are returned no instance is build
  * @param {integer}      [options.lockTime] - period of time in seconds for which parent document should be locked
  * @param {integer}      [options.expiry] - expiry time of parent document in seconds
-<<<<<<< HEAD
  * @param {boolean}      [options.lean] - if true, parent document's `Key` object is returned, no document's data are fetched
-=======
  * @param {boolean}      [options.paranoid=true] - if false, both deleted and non-deleted documents will be returned. Only applies if global `options.paranoid` is true for the model.
->>>>>>> 0e5040c2
  *
  * @private
  * return {Promise<Instance>}
@@ -695,13 +680,9 @@
         caseSensitive: options.caseSensitive
     }).bind(this).then(function(refDoc) {
         var key = this.buildKey(refDoc.value, true);
-<<<<<<< HEAD
         if (options.lean === true) {
             return key;
         }
-=======
-
->>>>>>> 0e5040c2
         //get the Instance with data
         return this.getById(key, _.omit(options, ['id', 'ref', 'caseSensitive']));
     });
