## FUTURE

<<<<<<< HEAD
* [ADDED] new `refDocKey` Model option which allows us to provide custom constructor object used for generating reference document keys
* [ADDED] new `key` option  to `Model.create` method which can be an `Key` object or `id` string value
* [ADDED] new `Model.exists` method
* [ADDED] new `indexed` option to `Model.getMulti` method which if false, causes method to return an Array instead of Object (default=true)
=======
* [BUGFIX] - Model's `update` instance method did recursive merge with provided data on data being updated, now,  object's properties are overridden by assignment. Also the `update` method works on Models with primitive data structures
>>>>>>> 1f034836

## v1.0.1

* [BUGFIX] - Default values of an object type should be cloned before they are assigned to an `Instance`
* [BUGFIX] - `Model.getById` was throwing synchronous exeption when building of document's `Key` object failed. See #12
* [BUGFIX] - Setting Model's association default value on schema definition property of `Complex` type was throwing unexpected `ValidationError`/`TypeError`. See #19
* [BUGFIX] - It was not possible to update `refDoc` index of already persisted `Instance` with no index value present yet. See #15
* [BUGFIX] - Semantic error - `Instance.update` method was trowing "Cannot read property '$buildRefDocument' of null". See #14

## v1.0.0

* [BUGFIX] - ModelManager throws `ModelManagerError` & `ModelNotFoundError` instead of generic `Error` object
* [BUGFIX] - Model "getByRefDoc" methods ignored provided options object
* [BUGFIX] - `expiry` option was ignored in `Model.touch` method
* [BUGFIX] - documentation clarifications

## v1.0.0-rc.3

* [BUGFIX] a `refDoc` with compound `RefDocKey` was not found when searching a document because of invalid refDoc key generation
* [BUGFIX] Instance `isNewRecord` option was not set on constructor call  
* [BUGFIX] deleted_at schema property should be set as "not required" for a Model with `paranoid=true` option  
* [BUGFIX] `afterFailedRollback` hook is called with actual error which caused the rollback process to fail  
* [BUGFIX] fixed incorrect determination whether asynchronous hook function has defined callback fn or it returns a Promise.  
* [BUGFIX] validation of REQUIRED schema properties did not fail when the properties were not defined in data being validated  
* [BUGFIX] bucket object option on a Model definition should overwrite definition on `CouchbaseODM` object  
* [BUGFIX] fixed reference error when single hook function is being registered on `CouchbaseODM` object  
* [ADDED] `beforeCreate`, `afterCreate`, `beforeUpdate`, `afterUpdate`, `beforeGet`, `afterGet`, `beforeDestroy`, `afterDestroy` hook functions are given `options` object argument with which a storage method was called  
* [ADDED] unit tests for top level `CouchbaseODM` object  
* [ADDED] CouchbaseODM now accepts a `bucket` object from external `couchbase sdk` module. Till now a `bucket` object could be created only with `kouchbase-odm/node_modules/couchbase` sdk  

#### v1.0.0-rc.2  

* mainly repository/npm setup

#### v1.0.0-rc.1g  

* mainly repository/npm setup

#### v1.0.0-rc.1f  

* mainly repository/npm setup<|MERGE_RESOLUTION|>--- conflicted
+++ resolved
@@ -1,13 +1,10 @@
 ## FUTURE
 
-<<<<<<< HEAD
 * [ADDED] new `refDocKey` Model option which allows us to provide custom constructor object used for generating reference document keys
 * [ADDED] new `key` option  to `Model.create` method which can be an `Key` object or `id` string value
 * [ADDED] new `Model.exists` method
 * [ADDED] new `indexed` option to `Model.getMulti` method which if false, causes method to return an Array instead of Object (default=true)
-=======
 * [BUGFIX] - Model's `update` instance method did recursive merge with provided data on data being updated, now,  object's properties are overridden by assignment. Also the `update` method works on Models with primitive data structures
->>>>>>> 1f034836
 
 ## v1.0.1
 
